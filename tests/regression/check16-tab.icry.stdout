--- conflicted
+++ resolved
@@ -1,17 +1,9 @@
 Loading module Cryptol
 Loading module Cryptol
 Loading module Main
-<<<<<<< HEAD
-[warning] at :1:1--4:17:
-  Defaulting 1st type parameter
-             of expression width
-             at ./check16-tab.cry:1:11--1:16
-  to max 4 (width 8)
-=======
 [warning] at ./check16-tab.cry:1:22--1:23:
   Defaulting type parameter 'bits'
              of literal or demoted expression
              at ./check16-tab.cry:1:22--1:23
   to 4
->>>>>>> 287abbf1
 True