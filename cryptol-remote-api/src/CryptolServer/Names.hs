--- conflicted
+++ resolved
@@ -16,26 +16,20 @@
 import qualified Data.Map as Map
 import Data.Map (Map)
 import Data.Text (unpack)
-import Data.Maybe(maybeToList)
 import Data.Typeable (Proxy(..), typeRep)
 import Data.Maybe (fromMaybe, mapMaybe, isJust)
 
 import Cryptol.Parser.Name (PName(..))
 import Cryptol.Parser.AST (Pragma)
-import Cryptol.ModuleSystem.Env (ModContext(..), ModuleEnv(..), DynamicEnv(..), focusedEnv)
-import Cryptol.ModuleSystem.Interface (IfaceParams(..), IfaceDecl(..), IfaceDecls(..))
+import Cryptol.ModuleSystem.Env (ModContext(..), ModuleEnv(..), DynamicEnv(..)
+                                , focusedEnv, modContextParamNames)
+import Cryptol.ModuleSystem.Interface (IfaceDecl(..), IfaceDecls(..))
 import Cryptol.ModuleSystem.Name (Name)
-import qualified Cryptol.ModuleSystem.Name as N (nameInfo, NameInfo(Declared))
+import qualified Cryptol.ModuleSystem.Name as N (nameInfo,NameInfo(..))
 import Cryptol.ModuleSystem.NamingEnv
-<<<<<<< HEAD
-                  (NamingEnv, namespaceMap, lookupNS, shadowing)
-import Cryptol.ModuleSystem.Names(namesToList)
-import Cryptol.TypeCheck.Type (Schema(..))
-=======
-                  (NamingEnv, namespaceMap, lookupValNames, shadowing)
-import Cryptol.TypeCheck.Type (Schema(..), ModVParam(..))
+                  (NamingEnv, namespaceMap, lookupListNS, shadowing)
+import Cryptol.TypeCheck.Type (Schema(..), ModVParam(..), mpnFuns)
 import Cryptol.Utils.Fixity(Fixity(..), defaultFixity)
->>>>>>> d5a4463f
 import Cryptol.Utils.PP (pp)
 import Cryptol.Utils.Ident(Namespace(..))
 
@@ -86,29 +80,21 @@
 visibleNames _ =
   do me <- getModuleEnv
      let DEnv { deNames = dyNames } = meDynEnv me
-     let ModContext { mctxParams = fparams, mctxDecls = fDecls, mctxNames = fNames} = focusedEnv me
+     let ModContext { mctxParams = fparams
+                    , mctxDecls = fDecls
+                    , mctxNames = fNames
+                    } = focusedEnv me
      let inScope = Map.keys (namespaceMap NSValue $ dyNames `shadowing` fNames)
-     return $ concatMap (getInfo fNames (ifParamFuns fparams) (ifDecls fDecls)) inScope
+         params = mpnFuns (modContextParamNames fparams)
+     return $ concatMap (getInfo fNames params (ifDecls fDecls)) inScope
 
-<<<<<<< HEAD
-getInfo :: NamingEnv -> Map Name IfaceDecl -> PName -> [NameInfo]
-getInfo rnEnv info n' =
-  [ case Map.lookup n info of
-       Nothing -> error $ "Name not found, but should have been: " ++ show n
-       Just i ->
-         let ty = ifDeclSig i
-             nameDocs = ifDeclDoc i
-         in NameInfo (show (pp n')) (show (pp ty)) ty (unpack <$> nameDocs)
-  | ns <- maybeToList (lookupNS NSValue n' rnEnv), n <- namesToList ns
-  ]
-=======
 getInfo :: NamingEnv -> Map Name ModVParam -> Map Name IfaceDecl -> PName -> [NameInfo]
 getInfo rnEnv params decls n' =
-  flip mapMaybe (lookupValNames n' rnEnv) $ \n ->
+  flip mapMaybe (lookupListNS NSValue n' rnEnv) $ \n ->
     case (N.nameInfo n, Map.lookup n params, Map.lookup n decls) of
-      (N.Declared m _, Just (ModVParam _ ty nameDocs fx), _) ->
+      (N.GlobalName _ m, Just (ModVParam _ ty nameDocs fx), _) ->
         Just $ mkNameInfo True ty m (isJust fx) fx ([]::[Pragma]) nameDocs
-      (N.Declared m _, _, Just (IfaceDecl _ ty prags ifx fx nameDocs)) ->
+      (N.GlobalName _ m, _, Just (IfaceDecl _ ty prags ifx fx nameDocs)) ->
         Just $ mkNameInfo False ty m ifx fx prags nameDocs
       _ -> Nothing
   where mkNameInfo param ty m ifx fx prags nameDocs = 
@@ -116,7 +102,6 @@
                       Fixity assoc lvl -> Just (show (pp assoc), lvl)
            in NameInfo (show (pp n')) (show (pp ty)) ty (show (pp m)) param
                        fxy (show . pp <$> prags) (unpack <$> nameDocs)
->>>>>>> d5a4463f
 
 data NameInfo =
   NameInfo
