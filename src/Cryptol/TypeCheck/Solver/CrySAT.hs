{-# LANGUAGE Safe #-}
{-# LANGUAGE RecordWildCards #-}
module Cryptol.TypeCheck.Solver.CrySAT
  ( withScope, withSolver
  , assumeProps, checkDefined, simplifyProps
  , check
  , Solver
  , SMTProp
  ) where

import qualified Cryptol.TypeCheck.AST as Cry

import           Cryptol.TypeCheck.Solver.Numeric.AST
import           Cryptol.TypeCheck.Solver.Numeric.ImportExport
import           Cryptol.TypeCheck.Solver.Numeric.Defined
import           Cryptol.TypeCheck.Solver.Numeric.Simplify
import           Cryptol.TypeCheck.Solver.Numeric.NonLin
import           Cryptol.TypeCheck.Solver.Numeric.SMT
import           Cryptol.Utils.Panic ( panic )

import           MonadLib
import           Data.Maybe ( mapMaybe, fromMaybe )
import           Data.Map ( Map )
import qualified Data.Map as Map
import           Data.Traversable ( traverse )
import           Data.Set ( Set )
import qualified Data.Set as Set
import           Data.IORef ( IORef, newIORef, readIORef, modifyIORef' )

import           SimpleSMT ( SExpr )
import qualified SimpleSMT as SMT

type ImpMap = Map Name Expr

{- | Check if a collection of things are defined.
It does not modify the solver's state.

The result is like this:
  * 'Nothing': The properties are inconsistent
  * 'Just' info:  The properties may be consistent, and here is some info:
      * [a]:           We could not prove that these are well defined.
      * [(a,Prop,SMTProp)]: We proved that these are well defined, and simplified
                            the arguments to the input Prop.
      * ImpMap:        We computed some improvements. -}
<<<<<<< HEAD
checkDefined :: Solver -> Set Name -> [(a,Prop)] ->
                                    IO (Maybe ([a], [(a,SMTProp)], ImpMap))
checkDefined s uniVars props0 = withScope s (go Map.empty [] props0)
=======
checkDefined :: Solver -> [(a,Prop)] -> IO (Maybe ([a], [(a,Prop,SMTProp)], ImpMap))
checkDefined s props0 = withScope s (go Map.empty [] props0)
>>>>>>> 602ae4b2
  where
  go knownImps done notDone =
    do (newNotDone, novelDone) <- checkDefined' s notDone
       (possible,  imps)       <- check s uniVars
       if not possible
         then return Nothing
         else
           do let novelImps = Map.difference imps knownImps
                  newDone   = novelDone ++ done

              if Map.null novelImps
                then return $ Just ( map fst newNotDone
                                   , newDone
                                   , knownImps)
                else
                  do mapM_ addImpProp (Map.toList novelImps)
                     let newImps    = Map.union novelImps knownImps
                         impDone    = map (updProp novelImps) newDone
                         impNotDone = [ (a, fromMaybe p (apSubst novelImps p)) |
                                                        (a,p) <- newNotDone ]
                     go newImps impDone impNotDone

  addImpProp (x,e) = assert s (prepareProp (Var x :== e))
  updProp su (a,origProp,smtProp) =
    case apSubst su origProp of
      Nothing -> (a,origProp,smtProp)
      Just p1 -> (a,p1,prepareProp p1)


-- | Check that a bunch of constraints are all defined.
-- We return constraints that are not necessarily defined in the first
-- component, and the ones that are defined in the second component.
-- Well defined constraints are asserted at this point.
checkDefined' :: Solver -> [(a,Prop)] -> IO ([(a,Prop)], [(a,Prop,SMTProp)])
checkDefined' s props0 =
  go False [] [] [ (a, p, prepareProp (cryDefinedProp p)) | (a,p) <- props0 ]

  where
  -- Everything is defined: keep going.
  go _    isDef []       [] = return ([], isDef)

  -- We have possibly non-defined, but we also added a new fact: go again.
  go True isDef isNotDef [] = go False isDef [] isNotDef

  -- We have possibly non-defined predicates and nothing changed.
  go False isDef isNotDef [] = return ([ (a,p) | (a,p,_) <- isNotDef ], isDef)

  -- Process one constraint.
  go ch isDef isNotDef ((ct,p,q) : more) =
    do proved <- prove s q
       if proved then do let p' = crySimpPropExpr p
                             r  = prepareProp p'
                         assert s r -- add defined prop as an assumption
                         go True ((ct,p',r) : isDef) isNotDef  more
                 else go ch isDef ((ct,p,q) : isNotDef) more








-- | Simplify a bunch of well-defined properties.
-- Eliminates properties that are implied by the rest.
-- Does not modify the set of assumptions.
simplifyProps :: Solver -> [(a,SMTProp)] -> IO [a]
simplifyProps s props = withScope s (go [] props)
  where
  go survived [] = return survived

  -- we don't need to prove things that are already true
  go survived ((_,p) : more)
    | PTrue <- smtpOrig p = go survived more

  go survived ((ct,p) : more) =
    do proved <- withScope s $ do mapM_ (assert s . snd) more
                                  prove s p
       if proved
         then go survived more
         else do assert s p
                 go (ct : survived) more


-- | Add the given constraints as assumptions.
-- We also assume that the constraints are well-defined.
-- Modifies the set of assumptions.
assumeProps :: Solver -> [Cry.Prop] -> IO VarMap
assumeProps s props =
  do mapM_ (assert s . prepareProp) (map cryDefinedProp ps ++ ps)
     return (Map.unions varMaps)
  where (ps,varMaps) = unzip (mapMaybe exportProp props)
  -- XXX: Instead of asserting one at a time, perhaps we should
  -- assert a conjunction.  That way, we could simplify the whole thing
  -- in one go, and would avoid having to assert 'true' many times.





--------------------------------------------------------------------------------

data SMTProp = SMTProp
  { smtpVars        :: Set Name
    -- ^ Theses vars include vars in the linear part,
    -- as well as variables in the 'fst' of the non-linear part.
  , smtpLinPart     :: SExpr
  , smtpNonLinPart  :: [(Name,Expr)]
    -- ^ The names are all distinct, and don't appear in the the defs.
  , smtpOrig        :: Prop
    -- ^ The original prop that this was created from
  }

-- | Prepare a property for export to an SMT solver.
prepareProp :: Prop -> SMTProp
prepareProp prop0 = SMTProp
  { smtpVars       = cryPropFVS linProp
  , smtpLinPart    = ifPropToSmtLib (desugarProp linProp)
  , smtpNonLinPart = nonLinEs
  , smtpOrig       = prop1
  }
  where
  prop1               = crySimplify prop0
  (nonLinEs, linProp) = nonLinProp prop1



-- | An SMT solver, and some info about declared variables.
data Solver = Solver
  { solver    :: SMT.Solver
  , declared  :: IORef VarInfo
  , logger    :: SMT.Logger
  }

-- | Keeps track of what variables we've already declared.
data VarInfo = VarInfo
  { curScope    :: Scope
  , otherScopes :: [Scope]
  }

data Scope = Scope
  { scopeNames    :: [Name]         -- ^ Variables declared in this scope
  , scopeAsmps    :: [(Name,Expr)]  -- ^ Non-linear assumptions.
  }

scopeEmpty :: Scope
scopeEmpty = Scope { scopeNames = [], scopeAsmps = [] }

scopeElem :: Name -> Scope -> Bool
scopeElem x Scope { .. } = x `elem` scopeNames

scopeInsert :: Name -> Scope -> Scope
scopeInsert x Scope { .. } = Scope { scopeNames = x : scopeNames, .. }

scopeAssert :: [(Name,Expr)] -> Scope -> Scope
scopeAssert as Scope { .. } = Scope { scopeAsmps = as ++ scopeAsmps, .. }


-- | No scopes.
viEmpty :: VarInfo
viEmpty = VarInfo { curScope = scopeEmpty, otherScopes = [] }

-- | Check if a name is any of the scopes.
viElem :: Name -> VarInfo -> Bool
viElem x VarInfo { .. } = any (x `scopeElem`) (curScope : otherScopes)

-- | Add a name to a scope.
viInsert :: Name -> VarInfo -> VarInfo
viInsert x VarInfo { .. } = VarInfo { curScope = scopeInsert x curScope, .. }

-- | Add some non-linear assertions to the current scope.
viAssert :: [(Name,Expr)] -> VarInfo -> VarInfo
viAssert as VarInfo { .. } = VarInfo { curScope = scopeAssert as curScope, .. }

-- | Enter a scope.
viPush :: VarInfo -> VarInfo
viPush VarInfo { .. } = VarInfo { curScope = scopeEmpty
                                , otherScopes = curScope : otherScopes }

-- | Exit a scope.
viPop :: VarInfo -> VarInfo
viPop VarInfo { .. } = case otherScopes of
                         c : cs -> VarInfo { curScope = c, otherScopes = cs }
                         _ -> panic "viPop" ["no more scopes"]

-- | All declared names
viNames :: VarInfo -> [ Name ]
viNames VarInfo { .. } = concatMap scopeNames (curScope : otherScopes)

-- | Execute a computation with a fresh solver instance.
withSolver :: (Solver -> IO a) -> IO a
withSolver k =
  do logger <- SMT.newLogger
     solver <- SMT.newSolver "cvc4" ["--lang=smt2", "--incremental"]
                                                   Nothing -- (Just logger)
     SMT.setLogic solver "QF_LIA"
     declared <- newIORef viEmpty
     a <- k Solver { .. }
     _ <- SMT.stop solver
     return a

-- | Execute a computation in a new solver scope.
withScope :: Solver -> IO a -> IO a
withScope Solver { .. } k =
  do SMT.push solver
     SMT.logTab logger
     modifyIORef' declared viPush
     a <- k
     modifyIORef' declared viPop
     SMT.logUntab logger
     SMT.pop solver
     return a

-- | Declare a variable.
declareVar :: Solver -> Name -> IO ()
declareVar Solver { .. } a =
  do done <- fmap (a `viElem`) (readIORef declared)
     unless done $
       do e  <- SMT.declare solver (smtName a)    SMT.tInt
          _  <- SMT.declare solver (smtFinName a) SMT.tBool
          SMT.assert solver(SMT.geq e (SMT.int 0))
          modifyIORef' declared (viInsert a)

-- | Add an assertion to the current context.
assert :: Solver -> SMTProp -> IO ()
assert s@Solver { .. } SMTProp { .. } =
  do mapM_ (declareVar s) (Set.toList smtpVars)
     SMT.assert solver smtpLinPart
     modifyIORef' declared (viAssert smtpNonLinPart)


-- | Try to prove a property.  The result is 'True' when we are sure that
-- the property holds, and 'False' otherwise.  In other words, getting `False`
-- *does not* mean that the proposition does not hold.
prove :: Solver -> SMTProp -> IO Bool
prove s@(Solver { .. }) SMTProp { .. } =
  withScope s $
  do mapM_ (declareVar s) (Set.toList smtpVars)
     SMT.assert solver (SMT.not smtpLinPart)
     res <- SMT.check solver
     case res of
       SMT.Unsat   -> return True
       SMT.Unknown -> return False  -- We are not sure
       SMT.Sat     -> return False
        -- XXX: If the answer is Sat, it is possible that this is a
        -- a fake example, as we need to evaluate the nonLinear constraints.
        -- If they are all satisfied, then we have a genuine counter example.
        -- Otherwise, we could look for another one...


-- | Check if the current set of assumptions is satisifiable, and find
-- some facts that must hold in any models of the current assumptions.
-- The 'Bool' is 'True' if the current asumptions *may be* satisifiable.
-- The 'Bool' is 'False' if the current assumptions are *definately*
-- not satisfiable.
check :: Solver -> Set Name -> IO (Bool, ImpMap)
check Solver { .. } uniVars =
  do res <- SMT.check solver
     case res of
       SMT.Unsat   -> return (False, Map.empty)
       SMT.Unknown -> return (True, Map.empty)
       SMT.Sat     ->
         do names <- viNames `fmap` readIORef declared
            m     <- fmap Map.fromList (mapM getVal names)
            imps  <- toSubst `fmap` cryImproveModel solver uniVars m

            -- XXX: Here we should apply the imps to the non-linear things
            -- and evalute. If this results in a contradiction, than we
            -- know that current assumptions are definately not satisfiable
            -- because the `imps` must hold in any model of the linear part.
            -- Also, some of the non-linear things may become linear,
            -- so we could get further improvements.

            -- For now, we just return the improvements, with the idea
            -- that they are sent outside of CrySat (e.g., they might enable
            -- some class constraints to be solved), the idea being that
            -- we'd apply the substitution and start over.

            return (True, imps)


  where
  getVal a =
    do yes <- isInf a
       if yes then return (a, K Inf)
              else do v <- SMT.getConst solver (smtName a)
                      case v of
                        SMT.Int x | x >= 0 -> return (a, K (Nat x))
                        _ -> panic "cryCheck.getVal"
                                [ "Not a natural number", show v ]

  isInf a = do yes <- SMT.getConst solver (smtFinName a)
               case yes of
                 SMT.Bool ans -> return (not ans)
                 _            -> panic "cryCheck.isInf"
                                       [ "Not a boolean value", show yes ]


-- | Convert a bunch of improving equations into an idempotent substitution.
-- Assumes that the equations don't have loops.
toSubst :: ImpMap -> ImpMap
toSubst m =
  case normMap (apSubst m) m of
    Nothing -> m
    Just m1 -> toSubst m1


-- | Apply a function to all elements of a map.  Returns `Nothing` if nothing
-- changed, and @Just newmap@ otherwise.
normMap :: (a -> Maybe a) -> Map k a -> Maybe (Map k a)
normMap f m = mk $ runId $ runStateT False $ traverse upd m
  where
  mk (a,changes) = if changes then Just a else Nothing

  upd x = case f x of
            Just y  -> set True >> return y
            Nothing -> return x



<|MERGE_RESOLUTION|>--- conflicted
+++ resolved
@@ -42,14 +42,9 @@
       * [(a,Prop,SMTProp)]: We proved that these are well defined, and simplified
                             the arguments to the input Prop.
       * ImpMap:        We computed some improvements. -}
-<<<<<<< HEAD
 checkDefined :: Solver -> Set Name -> [(a,Prop)] ->
-                                    IO (Maybe ([a], [(a,SMTProp)], ImpMap))
+                                    IO (Maybe ([a], [(a,Prop,SMTProp)], ImpMap))
 checkDefined s uniVars props0 = withScope s (go Map.empty [] props0)
-=======
-checkDefined :: Solver -> [(a,Prop)] -> IO (Maybe ([a], [(a,Prop,SMTProp)], ImpMap))
-checkDefined s props0 = withScope s (go Map.empty [] props0)
->>>>>>> 602ae4b2
   where
   go knownImps done notDone =
     do (newNotDone, novelDone) <- checkDefined' s notDone
